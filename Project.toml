--- conflicted
+++ resolved
@@ -7,12 +7,8 @@
 Dierckx = "39dd38d3-220a-591b-8e3c-4c3a8c710a94"
 
 [compat]
-<<<<<<< HEAD
 Dierckx = "0.5"
-julia = "1"
-=======
 julia = "1.6"
->>>>>>> f376317a
 
 [extras]
 Test = "8dfed614-e22c-5e08-85e1-65c5234f0b40"
